
import { ReactNode } from "react";
import { cn } from "@/lib/utils";
import ResponsiveSidebar from "@/components/layout/ResponsiveSidebar";
import { BackgroundGradient } from "@/components/ui/BackgroundGradient";
import { useSidebar } from "@/contexts/SidebarContext";
import { useIsMobile } from "@/hooks/use-mobile";

interface PageLayoutProps {
  children: ReactNode;
  className?: string;
}

export function PageLayout({ children, className }: PageLayoutProps) {
  const { isCollapsed } = useSidebar();
  const isMobile = useIsMobile();

  return (
    <div className={cn(
      "h-screen w-full relative",
      className?.includes("kanban") ? "" : "overflow-hidden"
    )}>
      {/* Fundo gradiente usando o componente reutilizável */}
      <BackgroundGradient className="fixed inset-0 z-0" />
      
      <ResponsiveSidebar />
      
      {/* Main container responsivo e centralizado */}
      <main className={cn(
        "min-h-screen w-full z-30 transition-all duration-300",
        className?.includes("kanban") ? "h-full" : "overflow-hidden h-full",
        isMobile 
          ? "pt-14" 
          : isCollapsed 
            ? "ml-[64px]" 
            : "ml-[200px]",
        className
<<<<<<< HEAD
      )} style={className?.includes("kanban") ? {} : { transform: 'scale(0.8)', transformOrigin: 'top left' }}>
=======
      )}>
>>>>>>> 1ef199eb
        {/* Container com tratamento especial para páginas Kanban (full-bleed) */}
        {className?.includes("kanban") ? (
          <div className="w-full h-full max-w-none">
            {/* SPECIAL layout for Kanban - optimized for drag and drop */}
            <div className="main-content-scale h-full p-4 md:p-6 flex flex-col" style={{ position: 'relative', zIndex: 1 }}>
              <div className="flex-1 min-h-0" style={{ position: 'relative' }}>
                {children}
              </div>
            </div>
          </div>
        ) : (
<<<<<<< HEAD
          <div className="w-full h-full flex justify-center px-4 md:px-6">
            <div className="w-full max-w-[1200px] h-full">
              <div className="main-content-scale h-full p-4 md:p-6 pb-0 flex flex-col">
=======
          <div className="w-full h-full flex justify-center px-4 md:px-6 lg:px-8">
            <div className="w-full max-w-[1400px] h-full">
              <div className="h-full py-4 md:py-6 lg:py-8 flex flex-col">
>>>>>>> 1ef199eb
                {children}
              </div>
            </div>
          </div>
        )}
      </main>
    </div>
  );
}<|MERGE_RESOLUTION|>--- conflicted
+++ resolved
@@ -35,11 +35,7 @@
             ? "ml-[64px]" 
             : "ml-[200px]",
         className
-<<<<<<< HEAD
       )} style={className?.includes("kanban") ? {} : { transform: 'scale(0.8)', transformOrigin: 'top left' }}>
-=======
-      )}>
->>>>>>> 1ef199eb
         {/* Container com tratamento especial para páginas Kanban (full-bleed) */}
         {className?.includes("kanban") ? (
           <div className="w-full h-full max-w-none">
@@ -51,15 +47,9 @@
             </div>
           </div>
         ) : (
-<<<<<<< HEAD
           <div className="w-full h-full flex justify-center px-4 md:px-6">
             <div className="w-full max-w-[1200px] h-full">
               <div className="main-content-scale h-full p-4 md:p-6 pb-0 flex flex-col">
-=======
-          <div className="w-full h-full flex justify-center px-4 md:px-6 lg:px-8">
-            <div className="w-full max-w-[1400px] h-full">
-              <div className="h-full py-4 md:py-6 lg:py-8 flex flex-col">
->>>>>>> 1ef199eb
                 {children}
               </div>
             </div>
